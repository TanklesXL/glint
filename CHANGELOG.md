--- conflicted
+++ resolved
@@ -1,6 +1,5 @@
 # Changelog
 
-<<<<<<< HEAD
 ## Unreleased
 
 - update to gleam v0.20
@@ -15,13 +14,12 @@
   - `flag.constraint` to attach a constraint to a flag
 - rename `glint.with_global_flags` to `glint.global_flags`
 - `glint` gains the `global_flag` and `flag_tuple` functions.
-=======
+
 ## [Unreleased](https://github.com/TanklesXL/glint/compare/v0.11.3...HEAD)
 
 ## [0.11.3](https://github.com/TanklesXL/glint/compare/v0.11.2...v0.11.3)
 
 - fixes string concat precedence bug
->>>>>>> 767705e7
 
 ## [0.11.2](https://github.com/TanklesXL/glint/compare/v0.11.1...v0.11.2)
 
